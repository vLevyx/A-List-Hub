"use client";

<<<<<<< HEAD
import { useState, useEffect, useRef } from "react";
import Link from "next/link";
import Image from "next/image";
import { useAuth } from "@/hooks/useAuth";
import { getAvatarUrl, getUsername } from "@/lib/utils";
import { Button } from "@/components/ui/Button";
import { LoadingSpinner } from "@/components/ui/LoadingSpinner";
import { ChevronDown, LogOut, User, Settings } from "lucide-react";
=======
import { useState, useEffect, useRef } from 'react'
import Link from 'next/link'
import Image from 'next/image'
import { useAuth } from '@/hooks/useAuth'
import { getAvatarUrl, getUsername, isUserMiddleman } from '@/lib/utils'
import { Button } from '@/components/ui/Button'
import { LoadingSpinner } from '@/components/ui/LoadingSpinner'
import { ChevronDown, LogOut, User, Settings, Shield } from 'lucide-react'
>>>>>>> 4378d7fa

const ADMIN_DISCORD_IDS = [
  "154388953053659137",
  "344637470908088322",
  "796587763851198474",
  "492053410967846933",
  "487476487386038292",
];

// Default avatar for fallback
const DEFAULT_AVATAR = "https://cdn.discordapp.com/embed/avatars/0.png";

export function Navbar() {
<<<<<<< HEAD
  const { user, loading, signInWithDiscord, signOut } = useAuth();
  const [isMenuOpen, setIsMenuOpen] = useState(false);
  const [avatarSrc, setAvatarSrc] = useState<string>(DEFAULT_AVATAR);
  const [username, setUsername] = useState<string>("");
  const [avatarLoaded, setAvatarLoaded] = useState<boolean>(false);
  const [isAdmin, setIsAdmin] = useState<boolean>(false);

  // Refs for tracking loading states and timeouts
  const menuRef = useRef<HTMLDivElement>(null);
  const buttonRef = useRef<HTMLButtonElement>(null);

  // Handle user data loading with simplified logic
  useEffect(() => {
    if (!user) {
      setAvatarSrc(DEFAULT_AVATAR);
      setUsername("");
      setAvatarLoaded(false);
      setIsAdmin(false);
      return;
=======
  const { user, loading, signInWithDiscord, signOut } = useAuth()
  const [isMenuOpen, setIsMenuOpen] = useState(false)
  const [avatarSrc, setAvatarSrc] = useState<string>(DEFAULT_AVATAR)
  const [username, setUsername] = useState<string>('Loading...')
  const [avatarLoaded, setAvatarLoaded] = useState<boolean>(false)
  const [isAdmin, setIsAdmin] = useState<boolean>(false)
  const [isMiddleman, setIsMiddleman] = useState<boolean>(false)
  
  const menuRef = useRef<HTMLDivElement>(null)
  const buttonRef = useRef<HTMLButtonElement>(null)
  
  // Simplified user data loading
  useEffect(() => {
    if (!user) {
      setAvatarSrc(DEFAULT_AVATAR)
      setUsername('Loading...')
      setAvatarLoaded(false)
      setIsAdmin(false)
      setIsMiddleman(false)
      return
>>>>>>> 4378d7fa
    }

    // Check if user is admin
<<<<<<< HEAD
    const discordId = user?.user_metadata?.provider_id;
    setIsAdmin(!!discordId && ADMIN_DISCORD_IDS.includes(discordId));

    // Set username immediately with fallback
    const displayName =
      getUsername(user) ||
      user.user_metadata?.full_name ||
      user.user_metadata?.name ||
      "Discord User";
    setUsername(displayName);

    // Set avatar with immediate fallback
    const avatarUrl = getAvatarUrl(user);
    if (avatarUrl && avatarUrl !== DEFAULT_AVATAR) {
      setAvatarSrc(avatarUrl);
    } else {
      setAvatarSrc(DEFAULT_AVATAR);
    }
    setAvatarLoaded(true);
  }, [user]);

=======
    const discordId = user?.user_metadata?.provider_id
    setIsAdmin(Boolean(discordId && ADMIN_DISCORD_IDS.includes(discordId)))
    
    // Check if user is middleman using the utility function
    setIsMiddleman(isUserMiddleman(user))
    
    // Load username immediately with fallback
    const displayName = getUsername(user)
    setUsername(displayName)
    
    // Load avatar with simple fallback
    const avatarUrl = getAvatarUrl(user)
    setAvatarSrc(avatarUrl)
    
    // Simple image preload to set loaded state
    const img = new window.Image()
    img.onload = () => setAvatarLoaded(true)
    img.onerror = () => {
      setAvatarSrc(DEFAULT_AVATAR)
      setAvatarLoaded(true)
    }
    img.src = avatarUrl
    
  }, [user])
  
>>>>>>> 4378d7fa
  // Handle click outside to close menu
  useEffect(() => {
    const handleClickOutside = (event: MouseEvent) => {
      if (
        isMenuOpen &&
        menuRef.current &&
        buttonRef.current &&
        !menuRef.current.contains(event.target as Node) &&
        !buttonRef.current.contains(event.target as Node)
      ) {
        setIsMenuOpen(false);
      }
    };

    document.addEventListener("mousedown", handleClickOutside);
    return () => {
      document.removeEventListener("mousedown", handleClickOutside);
    };
  }, [isMenuOpen]);

  // Handle escape key to close menu
  useEffect(() => {
    const handleEscKey = (event: KeyboardEvent) => {
      if (event.key === "Escape" && isMenuOpen) {
        setIsMenuOpen(false);
      }
    };

    document.addEventListener("keydown", handleEscKey);
    return () => {
      document.removeEventListener("keydown", handleEscKey);
    };
  }, [isMenuOpen]);

<<<<<<< HEAD
  // Render loading state
  if (loading) {
    return (
      <nav className="backdrop-blur-md bg-background-secondary/60 border-b border-white/5 sticky top-0 z-50">
        <div className="max-w-7xl mx-auto px-4 sm:px-6 lg:px-8">
          <div className="flex justify-between items-center h-16">
            <Link href="/" className="text-xl font-bold text-primary-500">
              A-List Hub{" "}
              <span className="absolute -top-0.5 -right-6 text-[0.60rem] bg-primary-500 text-black px-1.5 py-0.5 rounded-sm font-bold leading-none">
                v2
              </span>
            </Link>
            <div className="flex items-center space-x-2">
              <span className="text-white/50 text-sm mr-2">Loading</span>
              <LoadingSpinner size="sm" />
            </div>
          </div>
        </div>
      </nav>
    );
  }
=======
  // Remove the loading state return - let navbar render immediately
  // This prevents the blocking loading state mentioned in the optimization
>>>>>>> 4378d7fa

  return (
    <nav className="backdrop-blur-md bg-background-secondary/60 border-b border-white/5 sticky top-0 z-50">
      <div className="max-w-7xl mx-auto px-4 sm:px-6 lg:px-8">
        <div className="flex justify-between items-center h-16">
<<<<<<< HEAD
          <Link
            href="/"
            className="text-xl font-bold text-primary-500 hover:text-primary-400 transition-colors"
          >
            A-List Hub{" "}
            <span className="absolute -top-0.5 -right-6 text-[0.60rem] bg-primary-500 text-black px-1.5 py-0.5 rounded-sm font-bold leading-none">
              v2
            </span>
=======
          <Link href="/" className="text-xl font-bold text-primary-500">
            A-List Hub <span className="absolute -top-0.5 -right-6 text-[0.60rem] bg-primary-500 text-black px-1.5 py-0.5 rounded-sm font-bold leading-none">v2</span>
>>>>>>> 4378d7fa
          </Link>

          {user ? (
            <div className="relative">
              <button
                ref={buttonRef}
                onClick={() => setIsMenuOpen(!isMenuOpen)}
                className="flex items-center space-x-3 text-white hover:text-primary-400 transition-colors focus:outline-none focus:ring-2 focus:ring-primary-500 focus:ring-opacity-50 rounded-lg p-1"
                aria-expanded={isMenuOpen}
                aria-haspopup="true"
              >
                <div className="relative w-8 h-8 rounded-full overflow-hidden bg-gradient-to-br from-primary-500/30 to-primary-600/30 flex items-center justify-center">
                  {!avatarLoaded && (
                    <div className="absolute inset-0 flex items-center justify-center bg-background-secondary">
                      <LoadingSpinner size="sm" />
                    </div>
                  )}
                  <Image
                    src={avatarSrc}
                    alt="Profile"
                    width={32}
                    height={32}
                    className={`rounded-full transition-opacity duration-300 ${
                      avatarLoaded ? "opacity-100" : "opacity-0"
                    }`}
                    onLoad={() => setAvatarLoaded(true)}
                    onError={() => {
<<<<<<< HEAD
                      setAvatarSrc(DEFAULT_AVATAR);
                      setAvatarLoaded(true);
=======
                      setAvatarSrc(DEFAULT_AVATAR)
                      setAvatarLoaded(true)
>>>>>>> 4378d7fa
                    }}
                    priority
                  />
                </div>
                <span className="hidden sm:block font-medium max-w-[150px] truncate">
                  {username || "Discord User"}
                </span>
                <ChevronDown
                  className={`w-4 h-4 transition-transform duration-200 ${
                    isMenuOpen ? "rotate-180" : ""
                  }`}
                />
              </button>

              {isMenuOpen && (
                <div
                  ref={menuRef}
                  className="absolute right-0 mt-2 w-48 bg-background-secondary/95 backdrop-blur-md rounded-lg shadow-lg border border-white/10 z-20 animate-fadeIn"
                  role="menu"
                  aria-orientation="vertical"
                  aria-labelledby="user-menu"
                >
                  <div className="py-1">
                    {isAdmin && (
                      <Link
                        href="/admin"
                        className="flex items-center px-4 py-2 text-sm text-white hover:bg-white/10 transition-colors rounded-t-lg"
                        onClick={() => setIsMenuOpen(false)}
                        role="menuitem"
                      >
                        <Settings className="w-4 h-4 mr-3" />
                        Admin Suite
                      </Link>
                    )}
                    {isMiddleman && (
                      <Link
                        href="/middleman/dashboard"
                        className="flex items-center px-4 py-2 text-sm text-white hover:bg-white/10 transition-colors"
                        onClick={() => setIsMenuOpen(false)}
                        role="menuitem"
                      >
                        <Shield className="w-4 h-4 mr-3" />
                        Middleman Dashboard
                      </Link>
                    )}
                    <Link
                      href="/profile"
                      className="flex items-center px-4 py-2 text-sm text-white hover:bg-white/10 transition-colors"
                      onClick={() => setIsMenuOpen(false)}
                      role="menuitem"
                    >
                      <User className="w-4 h-4 mr-3" />
                      View Profile
                    </Link>
                    <button
                      onClick={() => {
                        setIsMenuOpen(false);
                        signOut();
                      }}
                      className="flex items-center w-full px-4 py-2 text-sm text-red-400 hover:bg-white/10 transition-colors rounded-b-lg"
                      role="menuitem"
                    >
                      <LogOut className="w-4 h-4 mr-3" />
                      Sign Out
                    </button>
                  </div>
                </div>
              )}
            </div>
          ) : (
            <Button
              onClick={signInWithDiscord}
              variant="secondary"
              className="flex items-center space-x-2"
            >
<<<<<<< HEAD
              <svg
                width="20"
                height="20"
                viewBox="0 0 71 55"
                fill="none"
                xmlns="http://www.w3.org/2000/svg"
                className="mr-2"
              >
                <path
                  d="M60.1045 4.8978C55.5792 2.8214 50.7265 1.2916 45.6527 0.41542C45.5603 0.39851 45.468 0.440769 45.4204 0.525289C44.7963 1.6353 44.105 3.0834 43.6209 4.2216C38.1637 3.4046 32.7345 3.4046 27.3892 4.2216C26.905 3.0581 26.1886 1.6353 25.5617 0.525289C25.5141 0.443589 25.4218 0.40133 25.3294 0.41542C20.2584 1.2888 15.4057 2.8186 10.8776 4.8978C10.8384 4.9147 10.8048 4.9429 10.7825 4.9795C1.57795 18.7309 -0.943561 32.1443 0.293408 45.3914C0.299005 45.4562 0.335386 45.5182 0.385761 45.5576C6.45866 50.0174 12.3413 52.7249 18.1147 54.5195C18.2071 54.5477 18.305 54.5139 18.3638 54.4378C19.7295 52.5728 20.9469 50.6063 21.9907 48.5383C22.0523 48.4172 21.9935 48.2735 21.8676 48.2256C19.9366 47.4931 18.0979 46.6 16.3292 45.5858C16.1893 45.5041 16.1781 45.304 16.3068 45.2082C16.679 44.9293 17.0513 44.6391 17.4067 44.3461C17.471 44.2926 17.5606 44.2813 17.6362 44.3151C29.2558 49.6202 41.8354 49.6202 53.3179 44.3151C53.3935 44.2785 53.4831 44.2898 53.5502 44.3433C53.9057 44.6363 54.2779 44.9293 54.6529 45.2082C54.7816 45.304 54.7732 45.5041 54.6333 45.5858C52.8646 46.6197 51.0259 47.4931 49.0921 48.2228C48.9662 48.2707 48.9102 48.4172 48.9718 48.5383C50.038 50.6034 51.2554 52.5699 52.5959 54.435C52.6519 54.5139 52.7526 54.5477 52.845 54.5195C58.6464 52.7249 64.529 50.0174 70.6019 45.5576C70.6551 45.5182 70.6887 45.459 70.6943 45.3942C72.1747 30.0791 68.2147 16.7757 60.1968 4.9823C60.1772 4.9429 60.1437 4.9147 60.1045 4.8978ZM23.7259 37.3253C20.2276 37.3253 17.3451 34.1136 17.3451 30.1693C17.3451 26.225 20.1717 23.0133 23.7259 23.0133C27.308 23.0133 30.1626 26.2532 30.1066 30.1693C30.1066 34.1136 27.28 37.3253 23.7259 37.3253ZM47.3178 37.3253C43.8196 37.3253 40.9371 34.1136 40.9371 30.1693C40.9371 26.225 43.7636 23.0133 47.3178 23.0133C50.9 23.0133 53.7545 26.2532 53.6986 30.1693C53.6986 34.1136 50.9 37.3253 47.3178 37.3253Z"
                  fill="currentColor"
                />
=======
              <svg width="20" height="20" viewBox="0 0 71 55" fill="none" xmlns="http://www.w3.org/2000/svg" className="mr-2">
                <path d="M60.1045 4.8978C55.5792 2.8214 50.7265 1.2916 45.6527 0.41542C45.5603 0.39851 45.468 0.440769 45.4204 0.525289C44.7963 1.6353 44.105 3.0834 43.6209 4.2216C38.1637 
                3.4046 32.7345 3.4046 27.3892 4.2216C26.905 3.0581 26.1886 1.6353 25.5617 0.525289C25.5141 0.443589 25.4218 0.40133 25.3294 0.41542C20.2584 1.2888 15.4057 2.8186 10.8776 
                4.8978C10.8384 4.9147 10.8048 4.9429 10.7825 4.9795C1.57795 18.7309 -0.943561 32.1443 0.293408 45.3914C0.299005 45.4562 0.335386 45.5182 0.385761 45.5576C6.45866 50.0174 
                12.3413 52.7249 18.1147 54.5195C18.2071 54.5477 18.305 54.5139 18.3638 54.4378C19.7295 52.5728 20.9469 50.6063 21.9907 48.5383C22.0523 48.4172 21.9935 48.2735 21.8676 
                48.2256C19.9366 47.4931 18.0979 46.6 16.3292 45.5858C16.1893 45.5041 16.1781 45.304 16.3068 45.2082C16.679 44.9293 17.0513 44.6391 17.4067 44.3461C17.471 44.2926 17.5606 
                44.2813 17.6362 44.3151C29.2558 49.6202 41.8354 49.6202 53.3179 44.3151C53.3935 44.2785 53.4831 44.2898 53.5502 44.3433C53.9057 44.6363 54.2779 44.9293 54.6529 45.2082C54.7816 
                45.304 54.7732 45.5041 54.6333 45.5858C52.8646 46.6197 51.0259 47.4931 49.0921 48.2228C48.9662 48.2707 48.9102 48.4172 48.9718 48.5383C50.038 50.6034 51.2554 52.5699 52.5959 
                54.435C52.6519 54.5139 52.7526 54.5477 52.845 54.5195C58.6464 52.7249 64.529 50.0174 70.6019 45.5576C70.6551 45.5182 70.6887 45.459 70.6943 45.3942C72.1747 30.0791 68.2147 
                16.7757 60.1968 4.9823C60.1772 4.9429 60.1437 4.9147 60.1045 4.8978ZM23.7259 37.3253C20.2276 37.3253 17.3451 34.1136 17.3451 30.1693C17.3451 26.225 20.1717 23.0133 23.7259 
                23.0133C27.308 23.0133 30.1626 26.2532 30.1066 30.1693C30.1066 34.1136 27.28 37.3253 23.7259 37.3253ZM47.3178 37.3253C43.8196 37.3253 40.9371 34.1136 40.9371 30.1693C40.9371 
                26.225 43.7636 23.0133 47.3178 23.0133C50.9 23.0133 53.7545 26.2532 53.6986 30.1693C53.6986 34.1136 50.9 37.3253 47.3178 37.3253Z" fill="currentColor"/>
>>>>>>> 4378d7fa
              </svg>
              Login with Discord
            </Button>
          )}
        </div>
      </div>
    </nav>
  );
}<|MERGE_RESOLUTION|>--- conflicted
+++ resolved
@@ -1,6 +1,5 @@
 "use client";
 
-<<<<<<< HEAD
 import { useState, useEffect, useRef } from "react";
 import Link from "next/link";
 import Image from "next/image";
@@ -9,16 +8,7 @@
 import { Button } from "@/components/ui/Button";
 import { LoadingSpinner } from "@/components/ui/LoadingSpinner";
 import { ChevronDown, LogOut, User, Settings } from "lucide-react";
-=======
-import { useState, useEffect, useRef } from 'react'
-import Link from 'next/link'
-import Image from 'next/image'
-import { useAuth } from '@/hooks/useAuth'
-import { getAvatarUrl, getUsername, isUserMiddleman } from '@/lib/utils'
-import { Button } from '@/components/ui/Button'
-import { LoadingSpinner } from '@/components/ui/LoadingSpinner'
-import { ChevronDown, LogOut, User, Settings, Shield } from 'lucide-react'
->>>>>>> 4378d7fa
+
 
 const ADMIN_DISCORD_IDS = [
   "154388953053659137",
@@ -32,7 +22,6 @@
 const DEFAULT_AVATAR = "https://cdn.discordapp.com/embed/avatars/0.png";
 
 export function Navbar() {
-<<<<<<< HEAD
   const { user, loading, signInWithDiscord, signOut } = useAuth();
   const [isMenuOpen, setIsMenuOpen] = useState(false);
   const [avatarSrc, setAvatarSrc] = useState<string>(DEFAULT_AVATAR);
@@ -52,32 +41,10 @@
       setAvatarLoaded(false);
       setIsAdmin(false);
       return;
-=======
-  const { user, loading, signInWithDiscord, signOut } = useAuth()
-  const [isMenuOpen, setIsMenuOpen] = useState(false)
-  const [avatarSrc, setAvatarSrc] = useState<string>(DEFAULT_AVATAR)
-  const [username, setUsername] = useState<string>('Loading...')
-  const [avatarLoaded, setAvatarLoaded] = useState<boolean>(false)
-  const [isAdmin, setIsAdmin] = useState<boolean>(false)
-  const [isMiddleman, setIsMiddleman] = useState<boolean>(false)
-  
-  const menuRef = useRef<HTMLDivElement>(null)
-  const buttonRef = useRef<HTMLButtonElement>(null)
-  
-  // Simplified user data loading
-  useEffect(() => {
-    if (!user) {
-      setAvatarSrc(DEFAULT_AVATAR)
-      setUsername('Loading...')
-      setAvatarLoaded(false)
-      setIsAdmin(false)
-      setIsMiddleman(false)
-      return
->>>>>>> 4378d7fa
+
     }
 
     // Check if user is admin
-<<<<<<< HEAD
     const discordId = user?.user_metadata?.provider_id;
     setIsAdmin(!!discordId && ADMIN_DISCORD_IDS.includes(discordId));
 
@@ -99,33 +66,7 @@
     setAvatarLoaded(true);
   }, [user]);
 
-=======
-    const discordId = user?.user_metadata?.provider_id
-    setIsAdmin(Boolean(discordId && ADMIN_DISCORD_IDS.includes(discordId)))
-    
-    // Check if user is middleman using the utility function
-    setIsMiddleman(isUserMiddleman(user))
-    
-    // Load username immediately with fallback
-    const displayName = getUsername(user)
-    setUsername(displayName)
-    
-    // Load avatar with simple fallback
-    const avatarUrl = getAvatarUrl(user)
-    setAvatarSrc(avatarUrl)
-    
-    // Simple image preload to set loaded state
-    const img = new window.Image()
-    img.onload = () => setAvatarLoaded(true)
-    img.onerror = () => {
-      setAvatarSrc(DEFAULT_AVATAR)
-      setAvatarLoaded(true)
-    }
-    img.src = avatarUrl
-    
-  }, [user])
-  
->>>>>>> 4378d7fa
+
   // Handle click outside to close menu
   useEffect(() => {
     const handleClickOutside = (event: MouseEvent) => {
@@ -160,50 +101,17 @@
     };
   }, [isMenuOpen]);
 
-<<<<<<< HEAD
-  // Render loading state
-  if (loading) {
-    return (
-      <nav className="backdrop-blur-md bg-background-secondary/60 border-b border-white/5 sticky top-0 z-50">
-        <div className="max-w-7xl mx-auto px-4 sm:px-6 lg:px-8">
-          <div className="flex justify-between items-center h-16">
-            <Link href="/" className="text-xl font-bold text-primary-500">
-              A-List Hub{" "}
-              <span className="absolute -top-0.5 -right-6 text-[0.60rem] bg-primary-500 text-black px-1.5 py-0.5 rounded-sm font-bold leading-none">
-                v2
-              </span>
-            </Link>
-            <div className="flex items-center space-x-2">
-              <span className="text-white/50 text-sm mr-2">Loading</span>
-              <LoadingSpinner size="sm" />
-            </div>
-          </div>
-        </div>
-      </nav>
-    );
-  }
-=======
+
   // Remove the loading state return - let navbar render immediately
   // This prevents the blocking loading state mentioned in the optimization
->>>>>>> 4378d7fa
 
   return (
     <nav className="backdrop-blur-md bg-background-secondary/60 border-b border-white/5 sticky top-0 z-50">
       <div className="max-w-7xl mx-auto px-4 sm:px-6 lg:px-8">
         <div className="flex justify-between items-center h-16">
-<<<<<<< HEAD
-          <Link
-            href="/"
-            className="text-xl font-bold text-primary-500 hover:text-primary-400 transition-colors"
-          >
-            A-List Hub{" "}
-            <span className="absolute -top-0.5 -right-6 text-[0.60rem] bg-primary-500 text-black px-1.5 py-0.5 rounded-sm font-bold leading-none">
-              v2
-            </span>
-=======
+
           <Link href="/" className="text-xl font-bold text-primary-500">
             A-List Hub <span className="absolute -top-0.5 -right-6 text-[0.60rem] bg-primary-500 text-black px-1.5 py-0.5 rounded-sm font-bold leading-none">v2</span>
->>>>>>> 4378d7fa
           </Link>
 
           {user ? (
@@ -231,13 +139,9 @@
                     }`}
                     onLoad={() => setAvatarLoaded(true)}
                     onError={() => {
-<<<<<<< HEAD
                       setAvatarSrc(DEFAULT_AVATAR);
                       setAvatarLoaded(true);
-=======
-                      setAvatarSrc(DEFAULT_AVATAR)
-                      setAvatarLoaded(true)
->>>>>>> 4378d7fa
+
                     }}
                     priority
                   />
@@ -313,20 +217,6 @@
               variant="secondary"
               className="flex items-center space-x-2"
             >
-<<<<<<< HEAD
-              <svg
-                width="20"
-                height="20"
-                viewBox="0 0 71 55"
-                fill="none"
-                xmlns="http://www.w3.org/2000/svg"
-                className="mr-2"
-              >
-                <path
-                  d="M60.1045 4.8978C55.5792 2.8214 50.7265 1.2916 45.6527 0.41542C45.5603 0.39851 45.468 0.440769 45.4204 0.525289C44.7963 1.6353 44.105 3.0834 43.6209 4.2216C38.1637 3.4046 32.7345 3.4046 27.3892 4.2216C26.905 3.0581 26.1886 1.6353 25.5617 0.525289C25.5141 0.443589 25.4218 0.40133 25.3294 0.41542C20.2584 1.2888 15.4057 2.8186 10.8776 4.8978C10.8384 4.9147 10.8048 4.9429 10.7825 4.9795C1.57795 18.7309 -0.943561 32.1443 0.293408 45.3914C0.299005 45.4562 0.335386 45.5182 0.385761 45.5576C6.45866 50.0174 12.3413 52.7249 18.1147 54.5195C18.2071 54.5477 18.305 54.5139 18.3638 54.4378C19.7295 52.5728 20.9469 50.6063 21.9907 48.5383C22.0523 48.4172 21.9935 48.2735 21.8676 48.2256C19.9366 47.4931 18.0979 46.6 16.3292 45.5858C16.1893 45.5041 16.1781 45.304 16.3068 45.2082C16.679 44.9293 17.0513 44.6391 17.4067 44.3461C17.471 44.2926 17.5606 44.2813 17.6362 44.3151C29.2558 49.6202 41.8354 49.6202 53.3179 44.3151C53.3935 44.2785 53.4831 44.2898 53.5502 44.3433C53.9057 44.6363 54.2779 44.9293 54.6529 45.2082C54.7816 45.304 54.7732 45.5041 54.6333 45.5858C52.8646 46.6197 51.0259 47.4931 49.0921 48.2228C48.9662 48.2707 48.9102 48.4172 48.9718 48.5383C50.038 50.6034 51.2554 52.5699 52.5959 54.435C52.6519 54.5139 52.7526 54.5477 52.845 54.5195C58.6464 52.7249 64.529 50.0174 70.6019 45.5576C70.6551 45.5182 70.6887 45.459 70.6943 45.3942C72.1747 30.0791 68.2147 16.7757 60.1968 4.9823C60.1772 4.9429 60.1437 4.9147 60.1045 4.8978ZM23.7259 37.3253C20.2276 37.3253 17.3451 34.1136 17.3451 30.1693C17.3451 26.225 20.1717 23.0133 23.7259 23.0133C27.308 23.0133 30.1626 26.2532 30.1066 30.1693C30.1066 34.1136 27.28 37.3253 23.7259 37.3253ZM47.3178 37.3253C43.8196 37.3253 40.9371 34.1136 40.9371 30.1693C40.9371 26.225 43.7636 23.0133 47.3178 23.0133C50.9 23.0133 53.7545 26.2532 53.6986 30.1693C53.6986 34.1136 50.9 37.3253 47.3178 37.3253Z"
-                  fill="currentColor"
-                />
-=======
               <svg width="20" height="20" viewBox="0 0 71 55" fill="none" xmlns="http://www.w3.org/2000/svg" className="mr-2">
                 <path d="M60.1045 4.8978C55.5792 2.8214 50.7265 1.2916 45.6527 0.41542C45.5603 0.39851 45.468 0.440769 45.4204 0.525289C44.7963 1.6353 44.105 3.0834 43.6209 4.2216C38.1637 
                 3.4046 32.7345 3.4046 27.3892 4.2216C26.905 3.0581 26.1886 1.6353 25.5617 0.525289C25.5141 0.443589 25.4218 0.40133 25.3294 0.41542C20.2584 1.2888 15.4057 2.8186 10.8776 
@@ -339,7 +229,6 @@
                 16.7757 60.1968 4.9823C60.1772 4.9429 60.1437 4.9147 60.1045 4.8978ZM23.7259 37.3253C20.2276 37.3253 17.3451 34.1136 17.3451 30.1693C17.3451 26.225 20.1717 23.0133 23.7259 
                 23.0133C27.308 23.0133 30.1626 26.2532 30.1066 30.1693C30.1066 34.1136 27.28 37.3253 23.7259 37.3253ZM47.3178 37.3253C43.8196 37.3253 40.9371 34.1136 40.9371 30.1693C40.9371 
                 26.225 43.7636 23.0133 47.3178 23.0133C50.9 23.0133 53.7545 26.2532 53.6986 30.1693C53.6986 34.1136 50.9 37.3253 47.3178 37.3253Z" fill="currentColor"/>
->>>>>>> 4378d7fa
               </svg>
               Login with Discord
             </Button>
