# Dependencies
node_modules/

<<<<<<< HEAD
.next/

# local env files
.env*.local
.env
=======
# Environment variables
.env
.env.local
.env.development.local
.env.test.local
.env.production.local

# Next.js build output
.next/
out/

# Production build
/dist

# Cache directories
.cache/
.parcel-cache/

# Logs
*.log
npm-debug.log*
yarn-debug.log*
yarn-error.log*

# Runtime data
*.pid
*.seed
*.pid.lock

# Coverage directory used by tools like istanbul
coverage/

# TypeScript build cache
*.tsbuildinfo

# OS generated files
.DS_Store
.DS_Store?
._*
.Spotlight-V100
.Trashes
ehthumbs.db
Thumbs.db

# IDE
.vscode/
.idea/
*.swp
*.swo
>>>>>>> 4378d7fa
<|MERGE_RESOLUTION|>--- conflicted
+++ resolved
@@ -1,14 +1,11 @@
 # Dependencies
 node_modules/
 
-<<<<<<< HEAD
 .next/
 
 # local env files
 .env*.local
-.env
-=======
-# Environment variables
+
 .env
 .env.local
 .env.development.local
@@ -56,5 +53,4 @@
 .vscode/
 .idea/
 *.swp
-*.swo
->>>>>>> 4378d7fa
+*.swo